"""Tooling to fit and sample splines."""

from typing import Any, Dict, List, Optional, Tuple, Union

import numpy as np
from psygnal import EventedModel
from pydantic import PrivateAttr, conint, root_validator, validator
from scipy.interpolate import splev, splprep
from scipy.spatial.transform import Rotation, Slerp

from .utils import calculate_y_vectors_from_z_vectors


class NDimensionalSpline(EventedModel):
    """Model for multidimensional splines."""

    points: np.ndarray
    order: conint(ge=1, le=5) = 3
    _n_spline_samples: int = PrivateAttr(10000)
    _tck = PrivateAttr(Tuple)
    _length = PrivateAttr(float)

    class Config:
        """Pydantic BaseModel configuration."""

        arbitrary_types_allowed = True

    def __init__(self, points: np.ndarray, order: int = 3):
        """Calculate the splines after validating the paramters."""
        super().__init__(points=points, order=order)
        self._prepare_spline()

    @property
    def _ndim(self) -> int:
        ndim: int = self.points.shape[1]
        return ndim

    @validator("points", pre=True)
    def is_coordinate_array(cls, v: Union[List[List[float]], np.ndarray]) -> np.ndarray:
        """Validate and coerce the points values to a 2D numpy array."""
        points = np.atleast_2d(v)
        if points.ndim != 2:
            raise ValueError("points must be an (n, d) array")
        return points

    @root_validator(skip_on_failure=True)
    def validate_number_of_points(
            cls, values: Dict[str, Union[np.ndarray, int]]
    ) -> Dict[str, Union[np.ndarray, int]]:
        """Verify that the number of points > spline_order."""
        points: np.ndarray = values.get("points")
        n_points = points.shape[0]
        spline_order: Optional[int] = values.get("order")

        if spline_order is not None and n_points <= spline_order:
            raise ValueError("number of points must be greater than spline order")

        return values

    def __setattr__(self, name: str, value: Any) -> None:
        """Overwritten so that splines are recalculated when points are updated."""
        super().__setattr__(name, value)
        if name in ("points", "order"):  # ensure splines stay in sync
            self._prepare_spline()

    def _prepare_spline(self) -> None:
        """Spline parametrisation mapping [0, 1] to a smooth curve through spline points.

        Equidistant samples between 0 and 1 will yield points equidistant along
        the spline in euclidean space.
        """
        # oversample an initial spline to ensure better distance parametrisation
        u = np.linspace(0, 1, self._n_spline_samples)
        tck, _ = splprep(self.points.T, s=0, k=self.order)
        samples = np.stack(splev(u, tck), axis=1)

        # calculate the cumulative length of line segments
        # as we move along the filament.
        inter_point_differences = np.diff(samples, axis=0)
        inter_point_distances = np.linalg.norm(inter_point_differences, axis=1)
        cumulative_distance = np.cumsum(inter_point_distances)
        # prepend a zero, no distance has been covered
        # at start of spline parametrisation
        cumulative_distance = np.insert(cumulative_distance, 0, 0)
        # save length for later and normalize
        self._length = cumulative_distance[-1]
        cumulative_distance /= self._length

        # finally create a spline parametrized by the normalised cumulative distance
        self._tck, _ = splprep(samples.T, u=cumulative_distance, s=0, k=self.order)

    def sample(
            self,
            u: Optional[Union[float, np.ndarray]] = None,
            separation: Optional[float] = None,
            derivative_order: int = 0
    ) -> np.ndarray:
        """Sample points or derivatives on the spline.

        This function yields samples equidistant in Euclidean space
        along the spline for linearly spaced values of u.

        Parameters
        ----------
        u : Optional[Union[float, np.ndarray]]
            The positions to sample the spline at. These are in the normalized
            spline coordinate, which spans [0, 1]
        separation: Optional[float]
            The desired separation between sampling points in Euclidean space.
        derivative_order : int
            Order of the derivative to evaluate at each spline position.
            If 0, the position on the spline is returned.
            If greater than 0, the derivative of position is returned
            (e.g., 1 for tangent vector). The derivative_order must be less than
            or equal to the spline order. The default value is 0.

        Returns
        -------
        values : np.ndarray
            The values along the spline.
            If derivative_order is 0, returns positions.
            If calculate_derivative >0, returns derivative vectors.
        """
        if (derivative_order < 0) or (derivative_order > self.order):
            raise ValueError("derivative order must be [0, spline_order]")
        if u is not None and separation is not None:
            raise ValueError("only one of u and separation should be provided.")
        if separation is not None:
            u = self._get_equidistant_spline_coordinate_values(separation)
        samples = splev(np.atleast_1d(u), self._tck)
        return np.stack(samples, axis=1)  # (n, d)

    def _get_equidistant_spline_coordinate_values(self, separation: float) -> np.ndarray:
        """Calculate spline coordinates for points with a given Euclidean separation.

        Parameters
        ----------
        separation : float
            The Euclidean distance between desired spline samples.

        Returns
        -------
        u : np.ndarray
            The array of spline coordinate values.
        """
        n_points = int(self._length // separation)
        if n_points == 0:
            raise ValueError(
                f'separation ({separation}) must be less than length ({self._length})'
            )
        remainder = (self._length % separation) / self._length
        return np.linspace(0, 1 - remainder, n_points)

<<<<<<< HEAD
    def _get_equidistance_spline_samples(
        self, separation: float, derivative_order: int = 0
    ) -> np.ndarray:
        """Calculate equidistant spline samples with a defined separation.

        Parameters
        ----------
        sepration : float
            The distance between points in euclidian space.
        derivative_order : int
            Order of the derivative to evaluate at each spline position.
            If 0, the position on the spline is returned.
            If >0, the derivative of position is returned (e.g., 1 for tangent vector).
            derivative_order must be <= the spline order.
            Default value is 0.

        Returns
        -------
        values : np.ndarray
            The values along the spline.
            If derivative_order is 0, returns positions.
            If calculate_derivative >0, returns derivative vectors.
        """
        if (derivative_order < 0) or (derivative_order > self.order):
            # derivative order must be 0 < derivative_order < spline_order
            raise ValueError("derivative order must be [0, spline_order]")
        u = self._get_equidistance_u(separation)
        return self.sample_spline(u, derivative_order=derivative_order)

    def reverse(self):
        """Reverse the order of points and recompute the spline."""
        self.points = self.points[::-1, :]

=======
>>>>>>> 5293b7ae

class Spline3D(NDimensionalSpline):
    """3D spline model with a consistent local coordinate system.

    Basis vectors for a local coordinate system along the spline can be calculated.
    In this coordinate system, z vectors are tangent to the spline and the xy-plane
    changes minimally and smoothly.
    """

    _rotation_sampler = PrivateAttr(Slerp)

    @validator("points")
    def _is_3d_coordinate_array(cls, v):
        if v.ndim != 2 or v.shape[-1] != 3:
            raise ValueError("must be an (n, 3) array")
        return v

    def _prepare_spline(self):
        super()._prepare_spline()
        self._prepare_orientation_sampler()

    def _prepare_orientation_sampler(self):
        """Prepare a sampler yielding smoothly varying orientations along the spline.

        This method constructs a set of rotation matrices which vary smoothly with
        the spline coordinate `u`. A sampler is then prepared which can be queried at
        any point(s) along the spline coordinate `u` and the resulting rotations vary 
        smoothly along the spline
        """
        u = np.linspace(0, 1, num=self._n_spline_samples)
        z = self._sample_spline_z(u)
        y = calculate_y_vectors_from_z_vectors(z)
        x = np.cross(y, z)
        r = Rotation.from_matrix(np.stack([x, y, z], axis=-1))
        self._rotation_sampler = Slerp(u, r)

    def sample_spline_orientations(self, u: Union[float, np.ndarray]):
        """Local coordinate system at any point along the spline."""
        rot = self._rotation_sampler(u)
        if rot.single:
            rot = Rotation.concatenate([rot])
        return rot

    def _sample_spline_z(self, u: Union[float, np.ndarray]) -> np.ndarray:
        """Sample vectors tangent to the spline."""
        z = self.sample(u, derivative_order=1)
        z /= np.linalg.norm(z, axis=1, keepdims=True)
        return z

    def _sample_spline_y(self, u: Union[float, np.ndarray]) -> np.ndarray:
        """Sample vectors perpendicular to the spline."""
        rotations = self.sample_spline_orientations(u)
        return rotations.as_matrix()[..., 1]

    def _get_equidistance_orientations(self, separation: float) -> Rotation:
        """Calculate orientations for equidistant samples with a defined separation."""
        u = self._get_equidistant_spline_coordinate_values(separation)
        return self.sample_spline_orientations(u)<|MERGE_RESOLUTION|>--- conflicted
+++ resolved
@@ -45,7 +45,7 @@
 
     @root_validator(skip_on_failure=True)
     def validate_number_of_points(
-            cls, values: Dict[str, Union[np.ndarray, int]]
+        cls, values: Dict[str, Union[np.ndarray, int]]
     ) -> Dict[str, Union[np.ndarray, int]]:
         """Verify that the number of points > spline_order."""
         points: np.ndarray = values.get("points")
@@ -151,42 +151,6 @@
         remainder = (self._length % separation) / self._length
         return np.linspace(0, 1 - remainder, n_points)
 
-<<<<<<< HEAD
-    def _get_equidistance_spline_samples(
-        self, separation: float, derivative_order: int = 0
-    ) -> np.ndarray:
-        """Calculate equidistant spline samples with a defined separation.
-
-        Parameters
-        ----------
-        sepration : float
-            The distance between points in euclidian space.
-        derivative_order : int
-            Order of the derivative to evaluate at each spline position.
-            If 0, the position on the spline is returned.
-            If >0, the derivative of position is returned (e.g., 1 for tangent vector).
-            derivative_order must be <= the spline order.
-            Default value is 0.
-
-        Returns
-        -------
-        values : np.ndarray
-            The values along the spline.
-            If derivative_order is 0, returns positions.
-            If calculate_derivative >0, returns derivative vectors.
-        """
-        if (derivative_order < 0) or (derivative_order > self.order):
-            # derivative order must be 0 < derivative_order < spline_order
-            raise ValueError("derivative order must be [0, spline_order]")
-        u = self._get_equidistance_u(separation)
-        return self.sample_spline(u, derivative_order=derivative_order)
-
-    def reverse(self):
-        """Reverse the order of points and recompute the spline."""
-        self.points = self.points[::-1, :]
-
-=======
->>>>>>> 5293b7ae
 
 class Spline3D(NDimensionalSpline):
     """3D spline model with a consistent local coordinate system.
