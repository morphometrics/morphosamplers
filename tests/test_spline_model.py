"""Tests for NDimensionalSpline."""

import numpy as np
import pytest
from pydantic import ValidationError

from morphosamplers.spline import NDimensionalSpline, Spline3D

n_points = 10
zeros_column = np.zeros((n_points,))
coordinates = np.linspace(0, 1, n_points)
points_2d = np.column_stack([coordinates, coordinates])
expected_points_2d = np.array([[0.5, 0.5], [1, 1]])
points_3d = np.column_stack([zeros_column, coordinates, coordinates])
expected_points_3d = np.array([[0, 0.5, 0.5], [0, 1, 1]])
points_4d = np.column_stack([zeros_column, zeros_column, coordinates, coordinates])
expected_points_4d = np.array([[0, 0, 0.5, 0.5], [0, 0, 1, 1]])


@pytest.mark.parametrize(
    "points,expected_points",
    [
        (points_2d, expected_points_2d),
        (points_3d, expected_points_3d),
        (points_4d, expected_points_4d),
    ],
)
def test_n_dimensional_spline(points, expected_points):
    """Test NDimensionalSpline for 2D, 3D, and 4D splines."""
    spline_model = NDimensionalSpline(points=points, order=4)

    # test that spline order was set
    assert spline_model.order == 4

    # test samping single point
    sample_values = spline_model.sample(0.5)
    expected_single_value = np.atleast_2d(expected_points[0])
    np.testing.assert_allclose(expected_single_value, sample_values)

    # test sampling array of points
    sample_values = spline_model.sample(u=[0.5, 1])
    np.testing.assert_allclose(expected_points, sample_values)


def test_update_spline_points():
    """Test that updating the points recalculates the spline."""
    # line with slope 1
    initial_points = np.array([[0, 0], [0.2, 0.2], [0.3, 0.3], [1, 1]])
    spline_model = NDimensionalSpline(points=initial_points, order=2)

    value_initial_spline = spline_model.sample(u=0.5)
    np.testing.assert_allclose([[0.5, 0.5]], value_initial_spline)

    # line with slope 2
    updated_points = np.array([[0, 0], [0.2, 0.4], [0.3, 0.6], [1, 2]])
    spline_model.points = updated_points
    value_updated_spline = spline_model.sample(u=0.5)
    np.testing.assert_allclose([[0.5, 1]], value_updated_spline)


def test_update_spline_order():
    """Test that updating the order recalculates the spline.

    This does not test for correctness.
    """
    x_coordinate = np.linspace(0, 1, 10)
    y_coordinate = np.power(x_coordinate, 4)
    points = np.column_stack((x_coordinate, y_coordinate))
    initial_spline_order = 2
    spline_model = NDimensionalSpline(points=points, order=initial_spline_order)

    # get the value with the initial spline
    value_initial_spline = spline_model.sample(u=0.2)

    # update the spline order and get value at the same point
    updated_spline_order = 4
    spline_model.order = updated_spline_order
    value_updated_spline = spline_model.sample(u=0.2)

    with pytest.raises(AssertionError):
        # the updated value should be different because the spline is higher order
        np.testing.assert_allclose(value_initial_spline, value_updated_spline)


def test_spline_model_points_list():
    """Spline model should accept a list."""
    points = [
        [0, 1],
        [1, 1],
        [1, 2],
    ]
    _ = NDimensionalSpline(points=points, order=1)


@pytest.mark.parametrize("spline_order", [0.5, -1, 0, 6])
def test_invalid_spline_order(spline_order):
    """Spline order must be an integer in the range [1, 5]."""
    points = np.array([[0, 1], [1, 1], [1, 3], [1, 5], [1, 7], [1, 10], [1, 20]])
    with pytest.raises(ValidationError):
        _ = NDimensionalSpline(points=points, order=spline_order)


less_points = np.array([[0, 0]])
equal_points = np.array([[0, 0], [1, 1]])


@pytest.mark.parametrize("points", [less_points, equal_points])
def test_invalid_number_points(points):
    """Number of points should be greater than the spline order."""
    with pytest.raises(ValidationError):
        _ = NDimensionalSpline(points=points, order=2)


@pytest.mark.parametrize("derivative_order", [-1, 4])
def test_invalid_spline_derivatives(derivative_order):
    """Derivative order cannot be negative or > spline order."""
    points = np.array([[0, 1], [1, 1], [1, 3], [1, 5], [1, 7], [1, 10], [1, 20]])
    spline_model = NDimensionalSpline(points=points, order=3)

    with pytest.raises(ValueError):
        _ = spline_model.sample(u=0, derivative_order=derivative_order)

    with pytest.raises(ValueError):
        _ = spline_model.sample(
            separation=1, derivative_order=derivative_order
        )


def test_spline_orientations():
    points = np.array([[0, 0, 0], [0, 0, 1], [0, 0, 2], [0, 0, 3]])
    spline = Spline3D(points=points, order=3)
    pt = spline.sample(u=0)
    # lower atol, as it's very strict by default, much more than np.allclose
    np.testing.assert_allclose(pt, 0, atol=1e-20)
<<<<<<< HEAD
    ori = spline.sample_orientations(u=0)
    np.testing.assert_allclose(ori.apply([0, 0, 1]), [[0, 0, 1]])
=======
    ori = spline.sample_spline_orientations(u=0)
    np.testing.assert_allclose(ori.apply([0, 0, 1]), [[0, 0, 1]])


def test_spline_reverse():
    """After reversing the last input point is the start when sampling."""
    points = np.array([[0, 0, 0], [0, 0, 1], [0, 0, 2], [0, 0, 3]])
    spline = NDimensionalSpline(points=points)
    spline.reverse()
    sample = spline.sample(u=0)
    assert np.allclose(points[-1], sample)
>>>>>>> 28dc0d54
<|MERGE_RESOLUTION|>--- conflicted
+++ resolved
@@ -132,11 +132,7 @@
     pt = spline.sample(u=0)
     # lower atol, as it's very strict by default, much more than np.allclose
     np.testing.assert_allclose(pt, 0, atol=1e-20)
-<<<<<<< HEAD
     ori = spline.sample_orientations(u=0)
-    np.testing.assert_allclose(ori.apply([0, 0, 1]), [[0, 0, 1]])
-=======
-    ori = spline.sample_spline_orientations(u=0)
     np.testing.assert_allclose(ori.apply([0, 0, 1]), [[0, 0, 1]])
 
 
@@ -146,5 +142,4 @@
     spline = NDimensionalSpline(points=points)
     spline.reverse()
     sample = spline.sample(u=0)
-    assert np.allclose(points[-1], sample)
->>>>>>> 28dc0d54
+    assert np.allclose(points[-1], sample)